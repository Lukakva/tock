//! Board file for Imix development platform.
//!
//! - <https://github.com/tock/tock/tree/master/boards/imix>
//! - <https://github.com/tock/imix>

#![no_std]
#![no_main]
#![feature(in_band_lifetimes)]
#![feature(infer_outlives_requirements)]
#![feature(panic_implementation)]
#![deny(missing_docs)]

extern crate capsules;
#[allow(unused_imports)]
#[macro_use(debug, debug_gpio, static_init)]
extern crate kernel;
extern crate cortexm4;
extern crate sam4l;

mod components;

use capsules::alarm::AlarmDriver;
use capsules::virtual_alarm::{MuxAlarm, VirtualMuxAlarm};
use capsules::virtual_i2c::MuxI2C;
use capsules::virtual_spi::{MuxSpiMaster, VirtualSpiMasterDevice};
use kernel::component::Component;
use kernel::hil;
use kernel::hil::radio;
#[allow(unused_imports)]
use kernel::hil::radio::{RadioConfig, RadioData};
use kernel::hil::spi::SpiMaster;
use kernel::hil::Controller;

use components::adc::AdcComponent;
use components::alarm::AlarmDriverComponent;
use components::button::ButtonComponent;
use components::console::ConsoleComponent;
use components::crc::CrcComponent;
use components::fxos8700::NineDofComponent;
use components::gpio::GpioComponent;
use components::isl29035::AmbientLightComponent;
use components::led::LedComponent;
use components::nonvolatile_storage::NonvolatileStorageComponent;
use components::nrf51822::Nrf51822Component;
use components::radio::RadioComponent;
use components::rf233::RF233Component;
use components::si7021::{HumidityComponent, SI7021Component, TemperatureComponent};
use components::spi::{SpiComponent, SpiSyscallComponent};
use components::usb::UsbComponent;

/// Support routines for debugging I/O.
///
/// Note: Use of this module will trample any other USART3 configuration.
#[macro_use]
pub mod io;

// Unit Tests for drivers.
#[allow(dead_code)]
mod i2c_dummy;
#[allow(dead_code)]
mod icmp_lowpan_test;
#[allow(dead_code)]
mod ipv6_lowpan_test;
#[allow(dead_code)]
mod spi_dummy;
#[allow(dead_code)]
mod udp_lowpan_test;

#[allow(dead_code)]
mod aes_test;

#[allow(dead_code)]
mod aes_ccm_test;

#[allow(dead_code)]
mod power;

// State for loading apps.

const NUM_PROCS: usize = 2;

// how should the kernel respond when a process faults
const FAULT_RESPONSE: kernel::procs::FaultResponse = kernel::procs::FaultResponse::Panic;

#[link_section = ".app_memory"]
static mut APP_MEMORY: [u8; 16384] = [0; 16384];

static mut PROCESSES: [Option<&'static mut kernel::procs::Process<'static>>; NUM_PROCS] =
    [None, None];

<<<<<<< HEAD
=======
/// Dummy buffer that causes the linker to reserve enough space for the stack.
#[no_mangle]
#[link_section = ".stack_buffer"]
pub static mut STACK_MEMORY: [u8; 0x1000] = [0; 0x1000];

// Save some deep nesting
type RF233Device =
    capsules::rf233::RF233<'static, VirtualSpiMasterDevice<'static, sam4l::spi::SpiHw>>;

>>>>>>> 7abda7a4
struct Imix {
    console: &'static capsules::console::Console<'static, sam4l::usart::USART>,
    gpio: &'static capsules::gpio::GPIO<'static, sam4l::gpio::GPIOPin>,
    alarm: &'static AlarmDriver<'static, VirtualMuxAlarm<'static, sam4l::ast::Ast<'static>>>,
    temp: &'static capsules::temperature::TemperatureSensor<'static>,
    humidity: &'static capsules::humidity::HumiditySensor<'static>,
    ambient_light: &'static capsules::ambient_light::AmbientLight<'static>,
    adc: &'static capsules::adc::Adc<'static, sam4l::adc::Adc>,
    led: &'static capsules::led::LED<'static, sam4l::gpio::GPIOPin>,
    button: &'static capsules::button::Button<'static, sam4l::gpio::GPIOPin>,
    spi: &'static capsules::spi::Spi<'static, VirtualSpiMasterDevice<'static, sam4l::spi::SpiHw>>,
    ipc: kernel::ipc::IPC,
    ninedof: &'static capsules::ninedof::NineDof<'static>,
    radio_driver: &'static capsules::ieee802154::RadioDriver<'static>,
    crc: &'static capsules::crc::Crc<'static, sam4l::crccu::Crccu<'static>>,
    usb_driver: &'static capsules::usb_user::UsbSyscallDriver<
        'static,
        capsules::usbc_client::Client<'static, sam4l::usbc::Usbc<'static>>,
    >,
    nrf51822: &'static capsules::nrf51822_serialization::Nrf51822Serialization<
        'static,
        sam4l::usart::USART,
    >,
    nonvolatile_storage: &'static capsules::nonvolatile_storage_driver::NonvolatileStorage<'static>,
}

// The RF233 radio stack requires our buffers for its SPI operations:
//
//   1. buf: a packet-sized buffer for SPI operations, which is
//      used as the read buffer when it writes a packet passed to it and the write
//      buffer when it reads a packet into a buffer passed to it.
//   2. rx_buf: buffer to receive packets into
//   3 + 4: two small buffers for performing registers
//      operations (one read, one write).

static mut RF233_BUF: [u8; radio::MAX_BUF_SIZE] = [0x00; radio::MAX_BUF_SIZE];
static mut RF233_REG_WRITE: [u8; 2] = [0x00; 2];
static mut RF233_REG_READ: [u8; 2] = [0x00; 2];

impl kernel::Platform for Imix {
    fn with_driver<F, R>(&self, driver_num: usize, f: F) -> R
    where
        F: FnOnce(Option<&kernel::Driver>) -> R,
    {
        match driver_num {
            capsules::console::DRIVER_NUM => f(Some(self.console)),
            capsules::gpio::DRIVER_NUM => f(Some(self.gpio)),
            capsules::alarm::DRIVER_NUM => f(Some(self.alarm)),
            capsules::spi::DRIVER_NUM => f(Some(self.spi)),
            capsules::adc::DRIVER_NUM => f(Some(self.adc)),
            capsules::led::DRIVER_NUM => f(Some(self.led)),
            capsules::button::DRIVER_NUM => f(Some(self.button)),
            capsules::ambient_light::DRIVER_NUM => f(Some(self.ambient_light)),
            capsules::temperature::DRIVER_NUM => f(Some(self.temp)),
            capsules::humidity::DRIVER_NUM => f(Some(self.humidity)),
            capsules::ninedof::DRIVER_NUM => f(Some(self.ninedof)),
            capsules::crc::DRIVER_NUM => f(Some(self.crc)),
            capsules::usb_user::DRIVER_NUM => f(Some(self.usb_driver)),
            capsules::ieee802154::DRIVER_NUM => f(Some(self.radio_driver)),
            capsules::nrf51822_serialization::DRIVER_NUM => f(Some(self.nrf51822)),
            capsules::nonvolatile_storage_driver::DRIVER_NUM => f(Some(self.nonvolatile_storage)),
            kernel::ipc::DRIVER_NUM => f(Some(&self.ipc)),
            _ => f(None),
        }
    }
}

unsafe fn set_pin_primary_functions() {
    use sam4l::gpio::PeripheralFunction::{A, B, C, E};
    use sam4l::gpio::{PA, PB, PC};

    // Right column: Imix pin name
    // Left  column: SAM4L peripheral function
    PA[04].configure(Some(A)); // AD0         --  ADCIFE AD0
    PA[05].configure(Some(A)); // AD1         --  ADCIFE AD1
    PA[06].configure(Some(C)); // EXTINT1     --  EIC EXTINT1
    PA[07].configure(Some(A)); // AD1         --  ADCIFE AD2
    PA[08].configure(None); //... RF233 IRQ   --  GPIO pin
    PA[09].configure(None); //... RF233 RST   --  GPIO pin
    PA[10].configure(None); //... RF233 SLP   --  GPIO pin
    PA[13].configure(None); //... TRNG EN     --  GPIO pin
    PA[14].configure(None); //... TRNG_OUT    --  GPIO pin
    PA[17].configure(None); //... NRF INT     -- GPIO pin
    PA[18].configure(Some(A)); // NRF CLK     -- USART2_CLK
    PA[20].configure(None); //... D8          -- GPIO pin
    PA[21].configure(Some(E)); // TWI2 SDA    -- TWIM2_SDA
    PA[22].configure(Some(E)); // TWI2 SCL    --  TWIM2 TWCK
    PA[25].configure(Some(A)); // USB_N       --  USB DM
    PA[26].configure(Some(A)); // USB_P       --  USB DP
    PB[00].configure(Some(A)); // TWI1_SDA    --  TWIMS1 TWD
    PB[01].configure(Some(A)); // TWI1_SCL    --  TWIMS1 TWCK
    PB[02].configure(Some(A)); // AD3         --  ADCIFE AD3
    PB[03].configure(Some(A)); // AD4         --  ADCIFE AD4
    PB[04].configure(Some(A)); // AD5         --  ADCIFE AD5
    PB[05].configure(Some(A)); // VHIGHSAMPLE --  ADCIFE AD6
    PB[06].configure(Some(A)); // RTS3        --  USART3 RTS
    PB[07].configure(None); //... NRF RESET   --  GPIO
    PB[09].configure(Some(A)); // RX3         --  USART3 RX
    PB[10].configure(Some(A)); // TX3         --  USART3 TX
    PB[11].configure(Some(A)); // CTS0        --  USART0 CTS
    PB[12].configure(Some(A)); // RTS0        --  USART0 RTS
    PB[13].configure(Some(A)); // CLK0        --  USART0 CLK
    PB[14].configure(Some(A)); // RX0         --  USART0 RX
    PB[15].configure(Some(A)); // TX0         --  USART0 TX
    PC[00].configure(Some(A)); // CS2         --  SPI NPCS2
    PC[01].configure(Some(A)); // CS3 (RF233) --  SPI NPCS3
    PC[02].configure(Some(A)); // CS1         --  SPI NPCS1
    PC[03].configure(Some(A)); // CS0         --  SPI NPCS0
    PC[04].configure(Some(A)); // MISO        --  SPI MISO
    PC[05].configure(Some(A)); // MOSI        --  SPI MOSI
    PC[06].configure(Some(A)); // SCK         --  SPI CLK
    PC[07].configure(Some(B)); // RTS2 (BLE)  -- USART2_RTS
    PC[08].configure(Some(E)); // CTS2 (BLE)  -- USART2_CTS
    PC[09].configure(None); //... NRF GPIO    -- GPIO
    PC[10].configure(None); //... USER LED    -- GPIO
    PC[11].configure(Some(B)); // RX2 (BLE)   -- USART2_RX
    PC[12].configure(Some(B)); // TX2 (BLE)   -- USART2_TX
    PC[13].configure(None); //... ACC_INT1    -- GPIO
    PC[14].configure(None); //... ACC_INT2    -- GPIO
    PC[16].configure(None); //... SENSE_PWR   --  GPIO pin
    PC[17].configure(None); //... NRF_PWR     --  GPIO pin
    PC[18].configure(None); //... RF233_PWR   --  GPIO pin
    PC[19].configure(None); //... TRNG_PWR    -- GPIO Pin
    PC[22].configure(None); //... KERNEL LED  -- GPIO Pin
    PC[24].configure(None); //... USER_BTN    -- GPIO Pin
    PC[25].configure(Some(B)); // LI_INT      --  EIC EXTINT2
    PC[26].configure(None); //... D7          -- GPIO Pin
    PC[27].configure(None); //... D6          -- GPIO Pin
    PC[28].configure(None); //... D5          -- GPIO Pin
    PC[29].configure(None); //... D4          -- GPIO Pin
    PC[30].configure(None); //... D3          -- GPIO Pin
    PC[31].configure(None); //... D2          -- GPIO Pin
}

/// Reset Handler.
///
/// This symbol is loaded into vector table by the SAM4L chip crate.
/// When the chip first powers on or later does a hard reset, after the core
/// initializes all the hardware, the address of this function is loaded and
/// execution begins here.
#[no_mangle]
pub unsafe fn reset_handler() {
    sam4l::init();

    sam4l::pm::PM.setup_system_clock(sam4l::pm::SystemClockSource::PllExternalOscillatorAt48MHz {
        frequency: sam4l::pm::OscillatorFrequency::Frequency16MHz,
        startup_mode: sam4l::pm::OscillatorStartup::FastStart,
    });

    // Source 32Khz and 1Khz clocks from RC23K (SAM4L Datasheet 11.6.8)
    sam4l::bpm::set_ck32source(sam4l::bpm::CK32Source::RC32K);

    set_pin_primary_functions();

    power::configure_submodules(power::SubmoduleConfig {
        rf233: true,
        nrf51422: true,
        sensors: true,
        trng: true,
    });

    let console = ConsoleComponent::new(&sam4l::usart::USART3, 115200).finalize();

    // Allow processes to communicate over BLE through the nRF51822
    let nrf_serialization = Nrf51822Component::new(&sam4l::usart::USART2).finalize();

    // # TIMER
    let ast = &sam4l::ast::AST;
    let mux_alarm = static_init!(
        MuxAlarm<'static, sam4l::ast::Ast>,
        MuxAlarm::new(&sam4l::ast::AST)
    );
    ast.configure(mux_alarm);
    let alarm = AlarmDriverComponent::new(mux_alarm).finalize();

    // # I2C and I2C Sensors
    let mux_i2c = static_init!(MuxI2C<'static>, MuxI2C::new(&sam4l::i2c::I2C2));
    sam4l::i2c::I2C2.set_master_client(mux_i2c);

    let ambient_light = AmbientLightComponent::new(mux_i2c, mux_alarm).finalize();
    let si7021 = SI7021Component::new(mux_i2c, mux_alarm).finalize();
    let temp = TemperatureComponent::new(si7021).finalize();
    let humidity = HumidityComponent::new(si7021).finalize();
    let ninedof = NineDofComponent::new(mux_i2c, &sam4l::gpio::PC[13]).finalize();

    // SPI MUX, SPI syscall driver and RF233 radio
    let mux_spi = static_init!(
        MuxSpiMaster<'static, sam4l::spi::SpiHw>,
        MuxSpiMaster::new(&sam4l::spi::SPI)
    );
    sam4l::spi::SPI.set_client(mux_spi);
    sam4l::spi::SPI.init();

    let spi_syscalls = SpiSyscallComponent::new(mux_spi).finalize();
    let rf233_spi = SpiComponent::new(mux_spi).finalize();
    let rf233 = RF233Component::new(
        rf233_spi,
        &sam4l::gpio::PA[09], // reset
        &sam4l::gpio::PA[10], // sleep
        &sam4l::gpio::PA[08], // irq
        &sam4l::gpio::PA[08],
    ).finalize();

    // Clear sensors enable pin to enable sensor rail
    // sam4l::gpio::PC[16].enable_output();
    // sam4l::gpio::PC[16].clear();

    let adc = AdcComponent::new().finalize();
    let gpio = GpioComponent::new().finalize();
    let led = LedComponent::new().finalize();
    let button = ButtonComponent::new().finalize();
    let crc = CrcComponent::new().finalize();

    // Can this initialize be pushed earlier, or into component? -pal
    rf233.initialize(&mut RF233_BUF, &mut RF233_REG_WRITE, &mut RF233_REG_READ);
    let radio_driver = RadioComponent::new(rf233).finalize();

    let usb_driver = UsbComponent::new().finalize();
    let nonvolatile_storage = NonvolatileStorageComponent::new().finalize();

    let imix = Imix {
        console: console,
        alarm: alarm,
        gpio: gpio,
        temp: temp,
        humidity: humidity,
        ambient_light: ambient_light,
        adc: adc,
        led: led,
        button: button,
        crc: crc,
        spi: spi_syscalls,
        ipc: kernel::ipc::IPC::new(),
        ninedof: ninedof,
        radio_driver: radio_driver,
        usb_driver: usb_driver,
        nrf51822: nrf_serialization,
        nonvolatile_storage: nonvolatile_storage,
    };

    let mut chip = sam4l::chip::Sam4l::new();

    // Need to reset the nRF on boot, toggle it's SWDIO
    sam4l::gpio::PB[07].enable();
    sam4l::gpio::PB[07].enable_output();
    sam4l::gpio::PB[07].clear();
    // minimum hold time is 200ns, ~20ns per instruction, so overshoot a bit
    for _ in 0..10 {
        cortexm4::support::nop();
    }
    sam4l::gpio::PB[07].set();

    imix.nrf51822.initialize();

    // These two lines need to be below the creation of the chip for
    // initialization to work.
    rf233.reset();
    rf233.start();

    debug!("Initialization complete. Entering main loop");
    extern "C" {
        /// Beginning of the ROM region containing app images.
        static _sapps: u8;
    }
    kernel::procs::load_processes(
        &_sapps as *const u8,
        &mut APP_MEMORY,
        &mut PROCESSES,
        FAULT_RESPONSE,
    );

    kernel::kernel_loop(&imix, &mut chip, &mut PROCESSES, Some(&imix.ipc));
}<|MERGE_RESOLUTION|>--- conflicted
+++ resolved
@@ -88,18 +88,11 @@
 static mut PROCESSES: [Option<&'static mut kernel::procs::Process<'static>>; NUM_PROCS] =
     [None, None];
 
-<<<<<<< HEAD
-=======
 /// Dummy buffer that causes the linker to reserve enough space for the stack.
 #[no_mangle]
 #[link_section = ".stack_buffer"]
 pub static mut STACK_MEMORY: [u8; 0x1000] = [0; 0x1000];
 
-// Save some deep nesting
-type RF233Device =
-    capsules::rf233::RF233<'static, VirtualSpiMasterDevice<'static, sam4l::spi::SpiHw>>;
-
->>>>>>> 7abda7a4
 struct Imix {
     console: &'static capsules::console::Console<'static, sam4l::usart::USART>,
     gpio: &'static capsules::gpio::GPIO<'static, sam4l::gpio::GPIOPin>,
